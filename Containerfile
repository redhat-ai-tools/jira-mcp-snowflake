--- conflicted
+++ resolved
@@ -8,27 +8,10 @@
 
 # Copy application files
 COPY mcp_server.py ./
-<<<<<<< HEAD
 COPY config.py ./
 COPY database.py ./
 COPY tools.py ./
 COPY metrics.py ./
-
-# Environment variables (set these when running the container)
-# SNOWFLAKE_BASE_URL - Snowflake API base URL (optional, defaults to Red Hat's instance)
-# SNOWFLAKE_TOKEN - Snowflake authentication token (required)
-# SNOWFLAKE_DATABASE - Snowflake database name (optional, defaults to JIRA_DB)
-# SNOWFLAKE_SCHEMA - Snowflake schema name (optional, defaults to RHAI_MARTS)
-# MCP_TRANSPORT - MCP transport type (optional, defaults to stdio)
-# ENABLE_METRICS - Enable Prometheus metrics (optional, defaults to false)
-# METRICS_PORT - Port for metrics server (optional, defaults to 8000)
-
-# Set default MCP transport if not provided
-ENV MCP_TRANSPORT=stdio
-
-# Expose metrics port
-EXPOSE 8000
-=======
 # Environment variables (set these when running the container)
 # SNOWFLAKE_BASE_URL - Snowflake API base URL (optional, defaults to Red Hat's instance)
 # SNOWFLAKE_TOKEN - Snowflake authentication token (required)
@@ -38,6 +21,8 @@
 
 # Set default MCP transport if not provided
 ENV MCP_TRANSPORT=stdio
->>>>>>> 6cdcda05
+
+# Expose metrics port
+EXPOSE 8000
 
 CMD ["python", "mcp_server.py"]